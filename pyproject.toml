[build-system]
requires = ["hatchling"]
build-backend = "hatchling.build"

[project]
name = "mcp"
<<<<<<< HEAD
version = "1.1.1.dev0"
=======
version = "1.1.1"
>>>>>>> 34f380c9
description = "Model Context Protocol SDK"
readme = "README.md"
requires-python = ">=3.10"
authors = [{ name = "Anthropic, PBC." }]
maintainers = [
    { name = "David Soria Parra", email = "davidsp@anthropic.com" },
    { name = "Justin Spahr-Summers", email = "justin@anthropic.com" },
]
keywords = ["git", "mcp", "llm", "automation"]
license = { text = "MIT" }
classifiers = [
    "Development Status :: 4 - Beta",
    "Intended Audience :: Developers",
    "License :: OSI Approved :: MIT License",
    "Programming Language :: Python :: 3",
    "Programming Language :: Python :: 3.10",
    "Programming Language :: Python :: 3.11",
    "Programming Language :: Python :: 3.12",
    "Programming Language :: Python :: 3.13",
]
dependencies = [
    "anyio>=4.5",
    "httpx>=0.27",
    "httpx-sse>=0.4",
    "pydantic>=2.7.2",
    "starlette>=0.27",
    "sse-starlette>=2.0",
]

[project.urls]
Homepage = "https://modelcontextprotocol.io"
Repository = "https://github.com/modelcontextprotocol/python-sdk"
Issues = "https://github.com/modelcontextprotocol/python-sdk/issues"

[tool.hatch.build.targets.wheel]
packages = ["src/mcp"]

[tool.pyright]
include = ["src/mcp", "tests"]
venvPath = "."
venv = ".venv"

[tool.ruff.lint]
select = ["E", "F", "I"]
ignore = []

[tool.ruff]
line-length = 88
target-version = "py310"

[tool.ruff.lint.per-file-ignores]
"__init__.py" = ["F401"]

[tool.uv]
resolution = "lowest-direct"
dev-dependencies = [
    "pyright>=1.1.378",
    "pytest>=8.3.3",
    "ruff>=0.6.9",
    "trio>=0.26.2",
]

[tool.uv.workspace]
members = ["examples/servers/*"]

[tool.uv.sources]
mcp = { workspace = true }<|MERGE_RESOLUTION|>--- conflicted
+++ resolved
@@ -4,11 +4,7 @@
 
 [project]
 name = "mcp"
-<<<<<<< HEAD
 version = "1.1.1.dev0"
-=======
-version = "1.1.1"
->>>>>>> 34f380c9
 description = "Model Context Protocol SDK"
 readme = "README.md"
 requires-python = ">=3.10"
